/**
 *
 */

package com.strongjoshua.console;

import com.badlogic.gdx.Gdx;
import com.badlogic.gdx.InputProcessor;
import com.badlogic.gdx.files.FileHandle;
import com.badlogic.gdx.utils.Array;
import com.badlogic.gdx.utils.Disposable;
import com.badlogic.gdx.utils.reflect.Annotation;
import com.badlogic.gdx.utils.reflect.ClassReflection;
import com.badlogic.gdx.utils.reflect.Method;
import com.badlogic.gdx.utils.reflect.ReflectionException;
import com.strongjoshua.console.annotation.ConsoleDoc;

import java.util.ArrayList;
import java.util.Collections;

/**
 * @author Eric
 */
public abstract class AbstractConsole implements Console, Disposable {
	 protected final Log log;
	 protected CommandExecutor exec;
	 protected boolean logToSystem;

	 protected boolean disabled;

	 protected boolean executeHiddenCommands = true;
	 protected boolean displayHiddenCommands = false;
	 protected boolean consoleTrace = false;

	 public AbstractConsole () {
		  log = new Log();
	 }

	 /*
	  * (non-Javadoc)
	  *
	  * @see com.strongjoshua.console.Console#setLoggingToSystem(java.lang
	  * .Boolean)
	  */
	 @Override public void setLoggingToSystem (Boolean log) {
		  this.logToSystem = log;
	 }

	 /*
	  * (non-Javadoc)
	  *
	  * @see com.strongjoshua.console.Console#log(java.lang.String, com
	  * .strongjoshua.console.GUIConsole.LogLevel)
	  */
	 @Override public void log (String msg, LogLevel level) {
		  log.addEntry(msg, level);

		  if (logToSystem) {
				switch (level) {
				case ERROR:
					 System.err.println("> " + msg);
					 break;
				default:
<<<<<<< HEAD
					System.out.println("> " + msg);
					break;
			}
		}
	}

	/*
	 * (non-Javadoc)
	 *
	 * @see com.strongjoshua.console.Console#log(java.lang.String)
	 */
	@Override
	public void log(String msg) {
		this.log(msg, LogLevel.DEFAULT);
	}

    /**
     * Logs a new entry to the console using {@link LogLevel}.
     *
     * @param exception The exception to be logged
     * @param level The {@link LogLevel} of the log entry.
     */
    @Override
    public void log(Exception exception, LogLevel level) {
        this.log(ConsoleUtils.exceptionToString(exception), level);
    }

    /**
     * Logs a new entry to the console using {@link LogLevel#ERROR}.
     *
     * @param exception The exception to be logged
     */
    @Override
    public void log(Exception exception) {
        this.log(exception, LogLevel.ERROR);
    }

	/*
	 * (non-Javadoc)
	 *
	 * @see com.strongjoshua.console.Console#printLogToFile(java.lang.String)
	 */
	@Override
	public void printLogToFile(String file) {
		this.printLogToFile(Gdx.files.local(file));
	}

	/*
	 * (non-Javadoc)
	 *
	 * @see com.strongjoshua.console.Console#printLogToFile(com.badlogic.gdx
	 * .files.FileHandle)
	 */
	@Override
	public void printLogToFile(FileHandle fh) {
		if (log.printToFile(fh)) {
			log("Successfully wrote logs to file.", LogLevel.SUCCESS);
		} else {
			log("Unable to write logs to file.", LogLevel.ERROR);
		}
	}

	/*
	 * (non-Javadoc)
	 *
	 * @see com.strongjoshua.console.Console#isDisabled()
	 */
	@Override
	public boolean isDisabled() {
		return disabled;
	}

	/*
	 * (non-Javadoc)
	 *
	 * @see com.strongjoshua.console.Console#setDisabled(boolean)
	 */
	@Override
	public void setDisabled(boolean disabled) {
		this.disabled = disabled;
	}

	/*
	 * (non-Javadoc)
	 *
	 * @see com.strongjoshua.console.Console#setCommandExecutor(com
	 * .strongjoshua.console.CommandExecutor)
	 */
	@Override
	public void setCommandExecutor(CommandExecutor commandExec) {
		exec = commandExec;
		exec.setConsole(this);
	}

	/*
	 * (non-Javadoc)
	 *
	 * @see com.strongjoshua.console.Console#execCommand(java.lang.String)
	 */
	@Override
	public void execCommand(String command) {
		if (disabled) return;

		log(command, LogLevel.COMMAND);

		String[] parts = command.split(" ");
		String methodName = parts[0];
		String[] sArgs = null;
		if (parts.length > 1) {
			sArgs = new String[parts.length - 1];
			for (int i = 1; i < parts.length; i++) {
				sArgs[i - 1] = parts[i];
			}
		}

		Class<? extends CommandExecutor> clazz = exec.getClass();
		Method[] methods = ClassReflection.getMethods(clazz);
		Array<Integer> possible = new Array<Integer>();
		for (int i = 0; i < methods.length; i++) {
			Method method = methods[i];
			if (method.getName().equalsIgnoreCase(methodName) && ConsoleUtils
					.canExecuteCommand(this, method)) {
				possible.add(i);
			}
		}

		if (possible.size <= 0) {
			log("No such method found.", LogLevel.ERROR);
			return;
		}

		int size = possible.size;
		int numArgs = sArgs == null ? 0 : sArgs.length;
		for (int i = 0; i < size; i++) {
			Method m = methods[possible.get(i)];
			Class<?>[] params = m.getParameterTypes();
			if (numArgs == params.length) {
				try {
					Object[] args = null;

					try {
						if (sArgs != null) {
							args = new Object[numArgs];

							for (int j = 0; j < params.length; j++) {
								Class<?> param = params[j];
								final String value = sArgs[j];

								if (param.equals(String.class)) {
									args[j] = value;
								} else if (param.equals(Boolean.class) ||
										param.equals(boolean.class)) {
									args[j] = Boolean.parseBoolean(value);
								} else if (param.equals(Byte.class) || param
										.equals(byte.class)) {
									args[j] = Byte.parseByte(value);
								} else if (param.equals(Short.class) || param
										.equals(short.class)) {
									args[j] = Short.parseShort(value);
								} else if (param.equals(Integer.class) ||
										param.equals(int.class)) {
									args[j] = Integer.parseInt(value);
								} else if (param.equals(Long.class) || param
										.equals(long.class)) {
									args[j] = Long.parseLong(value);
								} else if (param.equals(Float.class) || param
										.equals(float.class)) {
									args[j] = Float.parseFloat(value);
								} else if (param.equals(Double.class) || param
										.equals(double.class)) {
									args[j] = Double.parseDouble(value);
								}
							}
						}
					} catch (Exception e) {
						// Error occurred trying to parse parameter, continue
						// to next function
						continue;
					}

					m.setAccessible(true);
					m.invoke(exec, args);
					return;
				} catch (ReflectionException e) {
					String msg = e.getMessage();
					if (msg == null || msg.length() <= 0 || msg.equals("")) {
						msg = "Unknown Error";
						e.printStackTrace();
					}
					log(msg, LogLevel.ERROR);
					if (consoleTrace) {
						log(e, LogLevel.ERROR);
					}
					return;
=======
					 System.out.println("> " + msg);
					 break;
				}
		  }
	 }

	 /*
	  * (non-Javadoc)
	  *
	  * @see com.strongjoshua.console.Console#log(java.lang.String)
	  */
	 @Override public void log (String msg) {
		  this.log(msg, LogLevel.DEFAULT);
	 }

	 /*
	  * (non-Javadoc)
	  *
	  * @see com.strongjoshua.console.Console#printLogToFile(java.lang.String)
	  */
	 @Override public void printLogToFile (String file) {
		  this.printLogToFile(Gdx.files.local(file));
	 }

	 /*
	  * (non-Javadoc)
	  *
	  * @see com.strongjoshua.console.Console#printLogToFile(com.badlogic.gdx
	  * .files.FileHandle)
	  */
	 @Override public void printLogToFile (FileHandle fh) {
		  if (log.printToFile(fh)) {
				log("Successfully wrote logs to file.", LogLevel.SUCCESS);
		  } else {
				log("Unable to write logs to file.", LogLevel.ERROR);
		  }
	 }

	 /*
	  * (non-Javadoc)
	  *
	  * @see com.strongjoshua.console.Console#isDisabled()
	  */
	 @Override public boolean isDisabled () {
		  return disabled;
	 }

	 /*
	  * (non-Javadoc)
	  *
	  * @see com.strongjoshua.console.Console#setDisabled(boolean)
	  */
	 @Override public void setDisabled (boolean disabled) {
		  this.disabled = disabled;
	 }

	 /*
	  * (non-Javadoc)
	  *
	  * @see com.strongjoshua.console.Console#setCommandExecutor(com
	  * .strongjoshua.console.CommandExecutor)
	  */
	 @Override public void setCommandExecutor (CommandExecutor commandExec) {
		  exec = commandExec;
		  exec.setConsole(this);
	 }

	 /*
	  * (non-Javadoc)
	  *
	  * @see com.strongjoshua.console.Console#execCommand(java.lang.String)
	  */
	 @Override public void execCommand (String command) {
		  if (disabled)
				return;

		  log(command, LogLevel.COMMAND);

		  String[] parts = command.split(" ");
		  String methodName = parts[0];
		  String[] sArgs = null;
		  if (parts.length > 1) {
				sArgs = new String[parts.length - 1];
				for (int i = 1; i < parts.length; i++) {
					 sArgs[i - 1] = parts[i];
>>>>>>> 60e936ef
				}
		  }

		  Class<? extends CommandExecutor> clazz = exec.getClass();
		  Method[] methods = ClassReflection.getMethods(clazz);
		  Array<Integer> possible = new Array<Integer>();
		  for (int i = 0; i < methods.length; i++) {
				Method method = methods[i];
				if (method.getName().equalsIgnoreCase(methodName) && ConsoleUtils.canExecuteCommand(this, method)) {
					 possible.add(i);
				}
		  }

		  if (possible.size <= 0) {
				log("No such method found.", LogLevel.ERROR);
				return;
		  }

		  int size = possible.size;
		  int numArgs = sArgs == null ? 0 : sArgs.length;
		  for (int i = 0; i < size; i++) {
				Method m = methods[possible.get(i)];
				Class<?>[] params = m.getParameterTypes();
				if (numArgs == params.length) {
					 try {
						  Object[] args = null;

						  try {
								if (sArgs != null) {
									 args = new Object[numArgs];

									 for (int j = 0; j < params.length; j++) {
										  Class<?> param = params[j];
										  final String value = sArgs[j];

										  if (param.equals(String.class)) {
												args[j] = value;
										  } else if (param.equals(Boolean.class) || param.equals(boolean.class)) {
												args[j] = Boolean.parseBoolean(value);
										  } else if (param.equals(Byte.class) || param.equals(byte.class)) {
												args[j] = Byte.parseByte(value);
										  } else if (param.equals(Short.class) || param.equals(short.class)) {
												args[j] = Short.parseShort(value);
										  } else if (param.equals(Integer.class) || param.equals(int.class)) {
												args[j] = Integer.parseInt(value);
										  } else if (param.equals(Long.class) || param.equals(long.class)) {
												args[j] = Long.parseLong(value);
										  } else if (param.equals(Float.class) || param.equals(float.class)) {
												args[j] = Float.parseFloat(value);
										  } else if (param.equals(Double.class) || param.equals(double.class)) {
												args[j] = Double.parseDouble(value);
										  }
									 }
								}
						  } catch (Exception e) {
								// Error occurred trying to parse parameter, continue
								// to next function
								continue;
						  }

						  m.setAccessible(true);
						  m.invoke(exec, args);
						  return;
					 } catch (ReflectionException e) {
						  String msg = e.getMessage();
						  if (msg == null || msg.length() <= 0 || msg.equals("")) {
								msg = "Unknown Error";
								e.printStackTrace();
						  }
						  log(msg, LogLevel.ERROR);
						  if (consoleTrace) {
								StringWriter sw = new StringWriter();
								e.printStackTrace(new PrintWriter(sw));
								log(sw.toString(), LogLevel.ERROR);
						  }
						  return;
					 }
				}
		  }

		  log("Bad parameters. Check your code.", LogLevel.ERROR);
	 }

	 private ArrayList<Method> getAllMethods () {
		  ArrayList<Method> methods = new ArrayList<Method>();
		  Class c = exec.getClass();
		  while (c != Object.class) {
				Collections.addAll(methods, ClassReflection.getDeclaredMethods(c));
				c = c.getSuperclass();
		  }
		  return methods;
	 }

	 @Override public void printCommands () {
		  for (Method m : getAllMethods()) {
				if (m.isPublic() && ConsoleUtils.canDisplayCommand(this, m)) {
					 String s = "";
					 s += m.getName();
					 s += " : ";

					 Class<?>[] params = m.getParameterTypes();
					 for (int i = 0; i < params.length; i++) {
						  s += params[i].getSimpleName();
						  if (i < params.length - 1) {
								s += ", ";
						  }
					 }

					 log(s);
				}
		  }
	 }

	 @Override public void printHelp (String command) {
		  boolean found = false;
		  for (Method m : getAllMethods()) {
				if (m.getName().equals(command)) {
					 found = true;
					 StringBuilder sb = new StringBuilder();
					 sb.append(m.getName()).append(": ");
					 Annotation annotation = m.getDeclaredAnnotation(ConsoleDoc.class);
					 if (annotation != null) {
						  ConsoleDoc doc = annotation.getAnnotation(ConsoleDoc.class);
						  sb.append(doc.description());
						  Class<?>[] params = m.getParameterTypes();
						  for (int i = 0; i < params.length; i++) {
								sb.append("\n");
								for (int j = 0; j < m.getName().length() + 2; j++)
									 // using spaces this way works with monotype fonts
									 sb.append(" ");
								sb.append(params[i].getSimpleName()).append(": ");
								if (i < doc.paramDescriptions().length)
									 sb.append(doc.paramDescriptions()[i]);
						  }
					 } else {
						  Class<?>[] params = m.getParameterTypes();
						  for (int i = 0; i < params.length; i++) {
								sb.append(params[i].getSimpleName());
								if (i < params.length - 1) {
									 sb.append(", ");
								}
						  }
					 }

					 log(sb.toString());
				}
		  }

		  if (!found)
				log("Command does not exist.");
	 }

	 /*
	  * (non-Javadoc)
	  *
	  * @see com.strongjoshua.console.Console#setExecuteHiddenCommands(boolean)
	  */
	 @Override public void setExecuteHiddenCommands (boolean enabled) {
		  executeHiddenCommands = enabled;
	 }

	 @Override public boolean isExecuteHiddenCommandsEnabled () {
		  return executeHiddenCommands;
	 }

	 /*
	  * (non-Javadoc)
	  *
	  * @see com.strongjoshua.console.Console#setDisplayHiddenCommands(boolean)
	  */
	 @Override public void setDisplayHiddenCommands (boolean enabled) {
		  displayHiddenCommands = enabled;
	 }

	 @Override public boolean isDisplayHiddenCommandsEnabled () {
		  return displayHiddenCommands;
	 }

	 @Override public void setConsoleStackTrace (boolean enabled) {
		  this.consoleTrace = enabled;
	 }

	 @Override public void setMaxEntries (int numEntries) {
	 }

	 @Override public void clear () {
	 }

	 @Override public void setSize (int width, int height) {
	 }

	 @Override public void setSizePercent (float wPct, float hPct) {
	 }

	 @Override public void setPosition (int x, int y) {
	 }

	 @Override public void setPositionPercent (float xPosPct, float yPosPct) {
	 }

	 @Override public void resetInputProcessing () {
	 }

	 @Override public InputProcessor getInputProcessor () {
		  return null;
	 }

	 @Override public void draw () {
	 }

	 @Override public void refresh () {
	 }

	 @Override public void refresh (boolean retain) {
	 }

	 @Override public int getDisplayKeyID () {
		  return 0;
	 }

	 @Override public void setDisplayKeyID (int code) {
	 }

	 @Override public boolean hitsConsole (float screenX, float screenY) {
		  return false;
	 }

	 @Override public void dispose () {
	 }

	 @Override public boolean isVisible () {
		  return false;
	 }

	 @Override public void setVisible (boolean visible) {
	 }

	 @Override public void select () {
	 }

	 @Override public void deselect () {
	 }
}<|MERGE_RESOLUTION|>--- conflicted
+++ resolved
@@ -61,7 +61,6 @@
 					 System.err.println("> " + msg);
 					 break;
 				default:
-<<<<<<< HEAD
 					System.out.println("> " + msg);
 					break;
 			}
@@ -256,93 +255,6 @@
 						log(e, LogLevel.ERROR);
 					}
 					return;
-=======
-					 System.out.println("> " + msg);
-					 break;
-				}
-		  }
-	 }
-
-	 /*
-	  * (non-Javadoc)
-	  *
-	  * @see com.strongjoshua.console.Console#log(java.lang.String)
-	  */
-	 @Override public void log (String msg) {
-		  this.log(msg, LogLevel.DEFAULT);
-	 }
-
-	 /*
-	  * (non-Javadoc)
-	  *
-	  * @see com.strongjoshua.console.Console#printLogToFile(java.lang.String)
-	  */
-	 @Override public void printLogToFile (String file) {
-		  this.printLogToFile(Gdx.files.local(file));
-	 }
-
-	 /*
-	  * (non-Javadoc)
-	  *
-	  * @see com.strongjoshua.console.Console#printLogToFile(com.badlogic.gdx
-	  * .files.FileHandle)
-	  */
-	 @Override public void printLogToFile (FileHandle fh) {
-		  if (log.printToFile(fh)) {
-				log("Successfully wrote logs to file.", LogLevel.SUCCESS);
-		  } else {
-				log("Unable to write logs to file.", LogLevel.ERROR);
-		  }
-	 }
-
-	 /*
-	  * (non-Javadoc)
-	  *
-	  * @see com.strongjoshua.console.Console#isDisabled()
-	  */
-	 @Override public boolean isDisabled () {
-		  return disabled;
-	 }
-
-	 /*
-	  * (non-Javadoc)
-	  *
-	  * @see com.strongjoshua.console.Console#setDisabled(boolean)
-	  */
-	 @Override public void setDisabled (boolean disabled) {
-		  this.disabled = disabled;
-	 }
-
-	 /*
-	  * (non-Javadoc)
-	  *
-	  * @see com.strongjoshua.console.Console#setCommandExecutor(com
-	  * .strongjoshua.console.CommandExecutor)
-	  */
-	 @Override public void setCommandExecutor (CommandExecutor commandExec) {
-		  exec = commandExec;
-		  exec.setConsole(this);
-	 }
-
-	 /*
-	  * (non-Javadoc)
-	  *
-	  * @see com.strongjoshua.console.Console#execCommand(java.lang.String)
-	  */
-	 @Override public void execCommand (String command) {
-		  if (disabled)
-				return;
-
-		  log(command, LogLevel.COMMAND);
-
-		  String[] parts = command.split(" ");
-		  String methodName = parts[0];
-		  String[] sArgs = null;
-		  if (parts.length > 1) {
-				sArgs = new String[parts.length - 1];
-				for (int i = 1; i < parts.length; i++) {
-					 sArgs[i - 1] = parts[i];
->>>>>>> 60e936ef
 				}
 		  }
 
